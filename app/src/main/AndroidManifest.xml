<?xml version="1.1" encoding="utf-8"?>
<manifest xmlns:android="http://schemas.android.com/apk/res/android"
    xmlns:tools="http://schemas.android.com/tools">

    <queries>
        <!-- Allow querying all launcher apps for app name resolution -->
        <intent>
            <action android:name="android.intent.action.MAIN" />
        </intent>
    </queries>

    <!-- Permission to access notifications -->
    <uses-permission android:name="android.permission.BIND_NOTIFICATION_LISTENER_SERVICE"
        tools:ignore="ProtectedPermissions" />
    
    <!-- Permission to use text-to-speech -->
    <uses-permission android:name="android.permission.MODIFY_AUDIO_SETTINGS" />

    <!-- Permission for auto-start on boot -->
    <uses-permission android:name="android.permission.RECEIVE_BOOT_COMPLETED" />
    
    <!-- Permission to request battery optimization exemption -->
    <uses-permission android:name="android.permission.REQUEST_IGNORE_BATTERY_OPTIMIZATIONS" />

    <!-- Permission for external storage (for Android < API 29) -->
    <uses-permission android:name="android.permission.WRITE_EXTERNAL_STORAGE"
        android:maxSdkVersion="28" />

    <uses-permission android:name="android.permission.INTERNET" />
<<<<<<< HEAD

    <!-- Permissions for auto-update system -->
    <uses-permission android:name="android.permission.REQUEST_INSTALL_PACKAGES" />
    <uses-permission android:name="android.permission.INSTALL_PACKAGES" 
        tools:ignore="ProtectedPermissions" />
=======
    
>>>>>>> 450e9f43
    <!-- Conditional filtering permissions -->
    <uses-permission android:name="android.permission.BLUETOOTH" />
    <uses-permission android:name="android.permission.BLUETOOTH_ADMIN" />
    <uses-permission android:name="android.permission.ACCESS_WIFI_STATE" />
    <uses-permission android:name="android.permission.ACCESS_NETWORK_STATE" />
<<<<<<< HEAD
    <uses-permission android:name="android.permission.ACCESS_COARSE_LOCATION" />
=======
>>>>>>> 450e9f43
    <uses-permission android:name="android.permission.ACCESS_FINE_LOCATION" />
    <uses-permission android:name="android.permission.BLUETOOTH_CONNECT" />
    <uses-permission android:name="android.permission.BLUETOOTH_SCAN" />
    <uses-permission android:name="android.permission.NEARBY_WIFI_DEVICES" />
    <application
        android:allowBackup="true"
        android:dataExtractionRules="@xml/data_extraction_rules"
        android:fullBackupContent="@xml/backup_rules"
        android:icon="@mipmap/ic_launcher"
        android:label="@string/app_name"
        android:roundIcon="@mipmap/ic_launcher_round"
        android:supportsRtl="true"
        android:theme="@style/Theme.SpeakThat"
        tools:targetApi="31">

        <!-- Onboarding Activity -->
        <activity
            android:name=".OnboardingActivity"
            android:exported="false" />

        <!-- Main Activity -->
        <activity
            android:name=".MainActivity"
            android:exported="true">
            <intent-filter>
                <action android:name="android.intent.action.MAIN" />
                <category android:name="android.intent.category.LAUNCHER" />
            </intent-filter>
        </activity>

        <!-- Settings Activities -->
        <activity
            android:name=".SettingsActivity"
            android:exported="false"
            android:parentActivityName=".MainActivity" />

        <activity
            android:name=".GeneralSettingsActivity"
            android:exported="false"
            android:parentActivityName=".SettingsActivity" />

        <activity
            android:name=".BehaviorSettingsActivity"
            android:exported="false"
            android:parentActivityName=".SettingsActivity" />



        <activity
            android:name=".RulesActivity"
            android:exported="false"
            android:parentActivityName=".SettingsActivity" />

                    <activity
                android:name=".RuleBuilderActivity"
                android:exported="false"
                android:parentActivityName=".RulesActivity" />

            <activity
                android:name=".rules.TriggerConfigActivity"
                android:exported="false"
                android:parentActivityName=".RuleBuilderActivity" />

            <activity
                android:name=".rules.ActionConfigActivity"
                android:exported="false"
                android:parentActivityName=".RuleBuilderActivity" />

            <activity
                android:name=".rules.ExceptionConfigActivity"
                android:exported="false"
                android:parentActivityName=".RuleBuilderActivity" />

            <activity
                android:name=".BluetoothConditionActivity"
                android:exported="false"
                android:parentActivityName=".RulesActivity" />

        <activity
            android:name=".VoiceSettingsActivity"
            android:exported="false"
            android:parentActivityName=".SettingsActivity" />

        <activity
            android:name=".FilterSettingsActivity"
            android:exported="false"
            android:parentActivityName=".SettingsActivity" />



        <activity
            android:name=".NotificationHistoryActivity"
            android:exported="false"
            android:parentActivityName=".MainActivity" />

        <activity
            android:name=".DevelopmentSettingsActivity"
            android:exported="false"
            android:parentActivityName=".SettingsActivity" />

        <activity
            android:name=".TestSettingsActivity"
            android:exported="false"
            android:parentActivityName=".GeneralSettingsActivity" />

        <activity
            android:name=".WaveCalibrationActivity"
            android:exported="false"
            android:parentActivityName=".BehaviorSettingsActivity" />

        <activity
            android:name=".AboutActivity"
            android:exported="false"
            android:parentActivityName=".MainActivity" />

        <!-- Update Activity -->
        <activity
            android:name=".UpdateActivity"
            android:exported="false"
            android:parentActivityName=".AboutActivity" />

        <!-- Notification Listener Service -->
        <service
            android:name=".NotificationReaderService"
            android:label="@string/service_name"
            android:permission="android.permission.BIND_NOTIFICATION_LISTENER_SERVICE"
            android:exported="true">
            <intent-filter>
                <action android:name="android.service.notification.NotificationListenerService" />
            </intent-filter>
        </service>

        <!-- Boot Receiver for auto-start functionality -->
        <receiver
            android:name=".BootReceiver"
            android:enabled="true"
            android:exported="true">
            <intent-filter>
                <action android:name="android.intent.action.BOOT_COMPLETED" />
                <action android:name="android.intent.action.QUICKBOOT_POWERON" />
                <action android:name="com.htc.intent.action.QUICKBOOT_POWERON" />
                <category android:name="android.intent.category.DEFAULT" />
            </intent-filter>
        </receiver>

        <!-- FileProvider for sharing exported files -->
        <provider
            android:name="androidx.core.content.FileProvider"
            android:authorities="com.micoyc.speakthat.fileprovider"
            android:exported="false"
            android:grantUriPermissions="true">
            <meta-data
                android:name="android.support.FILE_PROVIDER_PATHS"
                android:resource="@xml/file_paths" />
        </provider>

    </application>

</manifest> <|MERGE_RESOLUTION|>--- conflicted
+++ resolved
@@ -27,24 +27,18 @@
         android:maxSdkVersion="28" />
 
     <uses-permission android:name="android.permission.INTERNET" />
-<<<<<<< HEAD
 
     <!-- Permissions for auto-update system -->
     <uses-permission android:name="android.permission.REQUEST_INSTALL_PACKAGES" />
     <uses-permission android:name="android.permission.INSTALL_PACKAGES" 
         tools:ignore="ProtectedPermissions" />
-=======
     
->>>>>>> 450e9f43
     <!-- Conditional filtering permissions -->
     <uses-permission android:name="android.permission.BLUETOOTH" />
     <uses-permission android:name="android.permission.BLUETOOTH_ADMIN" />
     <uses-permission android:name="android.permission.ACCESS_WIFI_STATE" />
     <uses-permission android:name="android.permission.ACCESS_NETWORK_STATE" />
-<<<<<<< HEAD
     <uses-permission android:name="android.permission.ACCESS_COARSE_LOCATION" />
-=======
->>>>>>> 450e9f43
     <uses-permission android:name="android.permission.ACCESS_FINE_LOCATION" />
     <uses-permission android:name="android.permission.BLUETOOTH_CONNECT" />
     <uses-permission android:name="android.permission.BLUETOOTH_SCAN" />
