--- conflicted
+++ resolved
@@ -268,15 +268,11 @@
         // Add Background Process Monitor button
         binding.btnBackgroundMonitor.setOnClickListener(v -> showBackgroundProcessMonitor());
         
-<<<<<<< HEAD
         // Add Installation Source Debug button
         binding.btnInstallationSourceDebug.setOnClickListener(v -> showInstallationSourceDebug());
         
-
-=======
         // Add Rule System Test button
         binding.btnRuleSystemTest.setOnClickListener(v -> testRuleSystem());
->>>>>>> 450e9f43
         
         // Add welcome message
         InAppLogger.log("Development", "Development Settings opened");
@@ -1194,7 +1190,6 @@
                 .setPositiveButton("OK", null)
                 .show();
     }
-<<<<<<< HEAD
 
     private void showInstallationSourceDebug() {
         try {
@@ -1241,9 +1236,6 @@
         }
     }
     
-
-=======
-    
     private void testRuleSystem() {
         InAppLogger.log("Development", "Starting rule system test (no pre-made rules)...");
         
@@ -1285,5 +1277,4 @@
             }
         }).start();
     }
->>>>>>> 450e9f43
-} +}