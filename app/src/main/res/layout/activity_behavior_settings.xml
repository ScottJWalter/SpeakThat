--- conflicted
+++ resolved
@@ -780,19 +780,11 @@
                             android:background="@color/purple_300"
                             android:layout_marginVertical="16dp" />
 
-<<<<<<< HEAD
-                        <!-- Wave Sensitivity Section -->
-                        <TextView
-                            android:layout_width="wrap_content"
-                            android:layout_height="wrap_content"
-                            android:text="Wave Sensitivity"
-=======
                         <!-- Proximity Threshold Section -->
                         <TextView
                             android:layout_width="wrap_content"
                             android:layout_height="wrap_content"
                             android:text="Proximity Threshold"
->>>>>>> 527fcc8c
                             android:textSize="16sp"
                             android:textStyle="bold"
                             android:textColor="?android:attr/textColorPrimary"
@@ -801,11 +793,7 @@
                         <TextView
                             android:layout_width="wrap_content"
                             android:layout_height="wrap_content"
-<<<<<<< HEAD
-                            android:text="Adjust the trigger distance. For binary sensors, this shows the detection zone."
-=======
                             android:text="Set the percentage of your sensor's maximum distance that will trigger wave-to-stop. (Requires calibration)"
->>>>>>> 527fcc8c
                             android:textSize="14sp"
                             android:textColor="?android:attr/textColorSecondary"
                             android:layout_marginBottom="16dp" />
@@ -821,11 +809,7 @@
                             <TextView
                                 android:layout_width="wrap_content"
                                 android:layout_height="wrap_content"
-<<<<<<< HEAD
-                                android:text="Far (10cm)"
-=======
                                 android:text="30%"
->>>>>>> 527fcc8c
                                 android:textSize="12sp"
                                 android:textColor="?android:attr/textColorSecondary" />
 
@@ -835,17 +819,10 @@
                                 android:layout_height="wrap_content"
                                 android:layout_weight="1"
                                 android:layout_marginHorizontal="12dp"
-<<<<<<< HEAD
-                                android:valueFrom="1.0"
-                                android:valueTo="10.0"
-                                android:value="5.0"
-                                android:stepSize="0.5"
-=======
                                 android:valueFrom="30.0"
                                 android:valueTo="90.0"
                                 android:value="60.0"
                                 android:stepSize="1.0"
->>>>>>> 527fcc8c
                                 app:thumbColor="@color/purple_200"
                                 app:trackColorActive="@color/purple_200"
                                 app:trackColorInactive="@color/purple_300" />
@@ -853,11 +830,7 @@
                             <TextView
                                 android:layout_width="wrap_content"
                                 android:layout_height="wrap_content"
-<<<<<<< HEAD
-                                android:text="Close (1cm)"
-=======
                                 android:text="90%"
->>>>>>> 527fcc8c
                                 android:textSize="12sp"
                                 android:textColor="?android:attr/textColorSecondary" />
 
@@ -895,11 +868,7 @@
                                 android:layout_width="0dp"
                                 android:layout_height="wrap_content"
                                 android:layout_weight="1"
-<<<<<<< HEAD
-                                android:text="💡 Binary sensors (0/10cm) are common and work great for wave detection!"
-=======
                                 android:text="💡 Different phones work differently - some only see 'near' or 'far', others see everything in between.\n \nIt's normal if this bar only goes to the extremes!"
->>>>>>> 527fcc8c
                                 android:textSize="12sp"
                                 android:textColor="@color/purple_200"
                                 android:layout_marginEnd="8dp" />
@@ -967,9 +936,6 @@
                             android:layout_height="wrap_content"
                             android:text="Start Test"
                             android:backgroundTint="@color/purple_200"
-<<<<<<< HEAD
-                            android:textColor="@color/white_100" />
-=======
                             android:textColor="@color/white_100"
                             android:layout_marginBottom="8dp" />
 
@@ -982,7 +948,6 @@
                             android:textSize="14sp"
                             style="@style/Widget.Material3.Button.OutlinedButton"
                             android:layout_marginBottom="8dp" />
->>>>>>> 527fcc8c
 
                     </LinearLayout>
 
