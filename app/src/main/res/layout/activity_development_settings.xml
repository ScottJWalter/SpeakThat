<?xml version="1.0" encoding="utf-8"?>
<LinearLayout xmlns:android="http://schemas.android.com/apk/res/android"
    xmlns:app="http://schemas.android.com/apk/res-auto"
    xmlns:tools="http://schemas.android.com/tools"
    android:layout_width="match_parent"
    android:layout_height="match_parent"
    android:orientation="vertical"
    android:background="?attr/colorBackground"
    android:fitsSystemWindows="true"
    tools:context=".DevelopmentSettingsActivity">



    <ScrollView
        android:layout_width="match_parent"
        android:layout_height="match_parent"
        android:padding="16dp">

        <LinearLayout
            android:layout_width="match_parent"
            android:layout_height="wrap_content"
            android:orientation="vertical">

            <!-- Debug Tools Section -->
            <com.google.android.material.card.MaterialCardView
                android:layout_width="match_parent"
                android:layout_height="wrap_content"
                android:layout_marginBottom="16dp"
                app:cardCornerRadius="12dp"
                app:cardElevation="4dp"
                app:cardBackgroundColor="?attr/colorSurface"
                app:strokeColor="@color/purple_300"
                app:strokeWidth="1dp">

                <LinearLayout
                    android:layout_width="match_parent"
                    android:layout_height="wrap_content"
                    android:orientation="vertical"
                    android:padding="16dp">

                    <TextView
                        android:layout_width="wrap_content"
                        android:layout_height="wrap_content"
                        android:text="🛠️ Debug Tools"
                        android:textSize="20sp"
                        android:textStyle="bold"
                        android:textColor="@color/text_secondary"
                        android:layout_marginBottom="12dp" />

                    <TextView
                        android:layout_width="wrap_content"
                        android:layout_height="wrap_content"
                        android:text="Tools for debugging and testing the app"
                        android:textSize="14sp"
                        android:textColor="@color/text_secondary"
                        android:layout_marginBottom="16dp" />

                    <!-- Notification History Button -->
                    <com.google.android.material.button.MaterialButton
                        android:id="@+id/btnShowHistory"
                        android:layout_width="match_parent"
                        android:layout_height="wrap_content"
                        android:text="📋 Show Notification History"
                        android:backgroundTint="@color/purple_200"
                        android:textColor="@color/white_100"
                        android:layout_marginBottom="8dp" />

                    <!-- Analytics Button -->
                    <com.google.android.material.button.MaterialButton
                        android:id="@+id/btnShowAnalytics"
                        android:layout_width="match_parent"
                        android:layout_height="wrap_content"
                        android:text="📊 Show Help Usage Analytics"
                        android:backgroundTint="@color/purple_200"
                        android:textColor="@color/white_100"
                        android:layout_marginBottom="8dp" />

                    <!-- Battery Report Button -->
                    <com.google.android.material.button.MaterialButton
                        android:id="@+id/btnBatteryReport"
                        android:layout_width="match_parent"
                        android:layout_height="wrap_content"
                        android:text="🔋 Battery Optimization Report"
                        android:backgroundTint="@color/purple_200"
                        android:textColor="@color/white_100"
                        android:layout_marginBottom="8dp" />

                    <!-- Repair Blacklist Button -->
                    <com.google.android.material.button.MaterialButton
                        android:id="@+id/btnRepairBlacklist"
                        android:layout_width="match_parent"
                        android:layout_height="wrap_content"
                        android:text="🛠️ Repair Word Blacklist"
                        android:backgroundTint="@color/purple_200"
                        android:textColor="@color/white_100"
                        android:layout_marginBottom="8dp" />

                    <!-- Background Process Monitor Button -->
                    <com.google.android.material.button.MaterialButton
                        android:id="@+id/btnBackgroundMonitor"
                        android:layout_width="match_parent"
                        android:layout_height="wrap_content"
                        android:text="🛰️ Background Process Monitor"
                        android:backgroundTint="@color/purple_200"
                        android:textColor="@color/white_100"
                        android:layout_marginBottom="8dp" />

<<<<<<< HEAD
                    <!-- Installation Source Debug Button -->
                    <com.google.android.material.button.MaterialButton
                        android:id="@+id/btnInstallationSourceDebug"
                        android:layout_width="match_parent"
                        android:layout_height="wrap_content"
                        android:text="🔍 Installation Source Debug"
=======
                    <!-- Rule System Test Button -->
                    <com.google.android.material.button.MaterialButton
                        android:id="@+id/btnRuleSystemTest"
                        android:layout_width="match_parent"
                        android:layout_height="wrap_content"
                        android:text="🧪 Test Rule System"
>>>>>>> 450e9f43
                        android:backgroundTint="@color/purple_200"
                        android:textColor="@color/white_100"
                        android:layout_marginBottom="8dp" />

<<<<<<< HEAD


=======
>>>>>>> 450e9f43
                </LinearLayout>

            </com.google.android.material.card.MaterialCardView>

            <!-- Logging Configuration Section -->
            <com.google.android.material.card.MaterialCardView
                android:layout_width="match_parent"
                android:layout_height="wrap_content"
                android:layout_marginBottom="16dp"
                app:cardCornerRadius="12dp"
                app:cardElevation="4dp"
                app:cardBackgroundColor="?attr/colorSurface"
                app:strokeColor="@color/purple_300"
                app:strokeWidth="1dp">

                <LinearLayout
                    android:layout_width="match_parent"
                    android:layout_height="wrap_content"
                    android:orientation="vertical"
                    android:padding="16dp">

                    <TextView
                        android:layout_width="wrap_content"
                        android:layout_height="wrap_content"
                        android:text="📝 Logging Configuration"
                        android:textSize="20sp"
                        android:textStyle="bold"
                        android:textColor="@color/text_secondary"
                        android:layout_marginBottom="12dp" />

                    <TextView
                        android:layout_width="wrap_content"
                        android:layout_height="wrap_content"
                        android:text="Configure what gets logged for debugging"
                        android:textSize="14sp"
                        android:textColor="@color/text_secondary"
                        android:layout_marginBottom="16dp" />

                    <!-- Verbose Logging Switch -->
                    <LinearLayout
                        android:layout_width="match_parent"
                        android:layout_height="wrap_content"
                        android:orientation="horizontal"
                        android:gravity="center_vertical"
                        android:layout_marginBottom="12dp">

                        <LinearLayout
                            android:layout_width="0dp"
                            android:layout_height="wrap_content"
                            android:layout_weight="1"
                            android:orientation="vertical">

                            <TextView
                                android:layout_width="wrap_content"
                                android:layout_height="wrap_content"
                                android:text="Verbose Logging"
                                android:textSize="16sp"
                                android:textStyle="bold"
                                android:textColor="@color/text_primary" />

                            <TextView
                                android:layout_width="wrap_content"
                                android:layout_height="wrap_content"
                                android:text="Show detailed debug information"
                                android:textSize="14sp"
                                android:textColor="@color/text_secondary" />

                        </LinearLayout>

                        <com.google.android.material.switchmaterial.SwitchMaterial
                            android:id="@+id/switchVerboseLogging"
                            android:layout_width="wrap_content"
                            android:layout_height="wrap_content"
                            android:checked="true"
                            app:thumbTint="@color/purple_200"
                            app:trackTint="@color/purple_300" />

                    </LinearLayout>

                    <!-- Filter Logging Switch -->
                    <LinearLayout
                        android:layout_width="match_parent"
                        android:layout_height="wrap_content"
                        android:orientation="horizontal"
                        android:gravity="center_vertical"
                        android:layout_marginBottom="12dp">

                        <LinearLayout
                            android:layout_width="0dp"
                            android:layout_height="wrap_content"
                            android:layout_weight="1"
                            android:orientation="vertical">

                            <TextView
                                android:layout_width="wrap_content"
                                android:layout_height="wrap_content"
                                android:text="Filter Logging"
                                android:textSize="16sp"
                                android:textStyle="bold"
                                android:textColor="@color/text_primary" />

                            <TextView
                                android:layout_width="wrap_content"
                                android:layout_height="wrap_content"
                                android:text="Log filtering decisions and results"
                                android:textSize="14sp"
                                android:textColor="@color/text_secondary" />

                        </LinearLayout>

                        <com.google.android.material.switchmaterial.SwitchMaterial
                            android:id="@+id/switchLogFilters"
                            android:layout_width="wrap_content"
                            android:layout_height="wrap_content"
                            android:checked="true"
                            app:thumbTint="@color/purple_200"
                            app:trackTint="@color/purple_300" />

                    </LinearLayout>

                    <!-- User Action Logging Switch -->
                    <LinearLayout
                        android:layout_width="match_parent"
                        android:layout_height="wrap_content"
                        android:orientation="horizontal"
                        android:gravity="center_vertical"
                        android:layout_marginBottom="12dp">

                        <LinearLayout
                            android:layout_width="0dp"
                            android:layout_height="wrap_content"
                            android:layout_weight="1"
                            android:orientation="vertical">

                            <TextView
                                android:layout_width="wrap_content"
                                android:layout_height="wrap_content"
                                android:text="User Action Logging"
                                android:textSize="16sp"
                                android:textStyle="bold"
                                android:textColor="@color/text_primary" />

                            <TextView
                                android:layout_width="wrap_content"
                                android:layout_height="wrap_content"
                                android:text="Log user interactions and button presses"
                                android:textSize="14sp"
                                android:textColor="@color/text_secondary" />

                        </LinearLayout>

                        <com.google.android.material.switchmaterial.SwitchMaterial
                            android:id="@+id/switchLogUserActions"
                            android:layout_width="wrap_content"
                            android:layout_height="wrap_content"
                            android:checked="true"
                            app:thumbTint="@color/purple_200"
                            app:trackTint="@color/purple_300" />

                    </LinearLayout>

                    <!-- System Event Logging Switch -->
                    <LinearLayout
                        android:layout_width="match_parent"
                        android:layout_height="wrap_content"
                        android:orientation="horizontal"
                        android:gravity="center_vertical"
                        android:layout_marginBottom="12dp">

                        <LinearLayout
                            android:layout_width="0dp"
                            android:layout_height="wrap_content"
                            android:layout_weight="1"
                            android:orientation="vertical">

                            <TextView
                                android:layout_width="wrap_content"
                                android:layout_height="wrap_content"
                                android:text="System Event Logging"
                                android:textSize="16sp"
                                android:textStyle="bold"
                                android:textColor="@color/text_primary" />

                            <TextView
                                android:layout_width="wrap_content"
                                android:layout_height="wrap_content"
                                android:text="Log app lifecycle and system events"
                                android:textSize="14sp"
                                android:textColor="@color/text_secondary" />

                        </LinearLayout>

                        <com.google.android.material.switchmaterial.SwitchMaterial
                            android:id="@+id/switchLogSystemEvents"
                            android:layout_width="wrap_content"
                            android:layout_height="wrap_content"
                            android:checked="true"
                            app:thumbTint="@color/purple_200"
                            app:trackTint="@color/purple_300" />

                    </LinearLayout>

                    <!-- Notification Logging Switch -->
                    <LinearLayout
                        android:layout_width="match_parent"
                        android:layout_height="wrap_content"
                        android:orientation="horizontal"
                        android:gravity="center_vertical"
                        android:layout_marginBottom="12dp">

                        <LinearLayout
                            android:layout_width="0dp"
                            android:layout_height="wrap_content"
                            android:layout_weight="1"
                            android:orientation="vertical">

                            <TextView
                                android:layout_width="wrap_content"
                                android:layout_height="wrap_content"
                                android:text="Notification Logging"
                                android:textSize="16sp"
                                android:textStyle="bold"
                                android:textColor="@color/text_primary" />

                            <TextView
                                android:layout_width="wrap_content"
                                android:layout_height="wrap_content"
                                android:text="Log notification processing events"
                                android:textSize="14sp"
                                android:textColor="@color/text_secondary" />

                        </LinearLayout>

                        <com.google.android.material.switchmaterial.SwitchMaterial
                            android:id="@+id/switchLogNotifications"
                            android:layout_width="wrap_content"
                            android:layout_height="wrap_content"
                            android:checked="true"
                            app:thumbTint="@color/purple_200"
                            app:trackTint="@color/purple_300" />

                    </LinearLayout>

                    <!-- Sensitive Data Logging Switch -->
                    <LinearLayout
                        android:layout_width="match_parent"
                        android:layout_height="wrap_content"
                        android:orientation="horizontal"
                        android:gravity="center_vertical">

                        <LinearLayout
                            android:layout_width="0dp"
                            android:layout_height="wrap_content"
                            android:layout_weight="1"
                            android:orientation="vertical">

                            <TextView
                                android:layout_width="wrap_content"
                                android:layout_height="wrap_content"
                                android:text="Sensitive Data Logging"
                                android:textSize="16sp"
                                android:textStyle="bold"
                                android:textColor="@color/text_primary" />

                            <TextView
                                android:layout_width="wrap_content"
                                android:layout_height="wrap_content"
                                android:text="⚠️ Log sensitive information (disabled by default)"
                                android:textSize="14sp"
                                android:textColor="@color/text_secondary" />

                        </LinearLayout>

                        <com.google.android.material.switchmaterial.SwitchMaterial
                            android:id="@+id/switchLogSensitiveData"
                            android:layout_width="wrap_content"
                            android:layout_height="wrap_content"
                            android:checked="false"
                            app:thumbTint="@color/purple_200"
                            app:trackTint="@color/purple_300" />

                    </LinearLayout>

                </LinearLayout>

            </com.google.android.material.card.MaterialCardView>

            <!-- Live Log Display Section -->
            <com.google.android.material.card.MaterialCardView
                android:layout_width="match_parent"
                android:layout_height="wrap_content"
                app:cardCornerRadius="12dp"
                app:cardElevation="4dp"
                app:cardBackgroundColor="?attr/colorSurface"
                app:strokeColor="@color/purple_300"
                app:strokeWidth="1dp">

                <LinearLayout
                    android:layout_width="match_parent"
                    android:layout_height="wrap_content"
                    android:orientation="vertical"
                    android:padding="16dp">

                    <LinearLayout
                        android:layout_width="match_parent"
                        android:layout_height="wrap_content"
                        android:orientation="horizontal"
                        android:gravity="center_vertical"
                        android:layout_marginBottom="12dp">

                        <TextView
                            android:layout_width="0dp"
                            android:layout_height="wrap_content"
                            android:layout_weight="1"
                            android:text="📊 Live Log Display"
                            android:textSize="20sp"
                            android:textStyle="bold"
                            android:textColor="@color/text_secondary" />

                        <!-- Log Control Buttons -->
                        <com.google.android.material.button.MaterialButton
                            android:id="@+id/btnRefreshLogs"
                            style="@style/Widget.Material3.Button.TonalButton"
                            android:layout_width="48dp"
                            android:layout_height="48dp"
                            android:layout_marginEnd="8dp"
                            android:icon="@drawable/ic_refresh_24"
                            android:iconTint="@color/white_100"
                            android:insetTop="0dp"
                            android:insetBottom="0dp"
                            android:backgroundTint="@color/purple_300" />

                        <com.google.android.material.button.MaterialButton
                            android:id="@+id/btnClearLogs"
                            style="@style/Widget.Material3.Button.TonalButton"
                            android:layout_width="48dp"
                            android:layout_height="48dp"
                            android:layout_marginEnd="8dp"
                            android:icon="@drawable/ic_delete_24"
                            android:iconTint="@color/white_100"
                            android:insetTop="0dp"
                            android:insetBottom="0dp"
                            android:backgroundTint="@color/purple_300" />

                        <com.google.android.material.button.MaterialButton
                            android:id="@+id/btnExportLogs"
                            style="@style/Widget.Material3.Button.TonalButton"
                            android:layout_width="48dp"
                            android:layout_height="48dp"
                            android:icon="@drawable/ic_file_upload_24"
                            android:iconTint="@color/white_100"
                            android:insetTop="0dp"
                            android:insetBottom="0dp"
                            android:backgroundTint="@color/purple_300" />

                    </LinearLayout>

                    <TextView
                        android:layout_width="wrap_content"
                        android:layout_height="wrap_content"
                        android:text="Real-time view of what's happening under the hood"
                        android:textSize="14sp"
                        android:textColor="@color/text_secondary"
                        android:layout_marginBottom="16dp" />

                    <!-- Crash Log Buttons (only visible when crash logs exist) -->
                    <LinearLayout
                        android:layout_width="match_parent"
                        android:layout_height="wrap_content"
                        android:orientation="horizontal"
                        android:gravity="center"
                        android:layout_marginBottom="16dp">

                        <com.google.android.material.button.MaterialButton
                            android:id="@+id/btnViewCrashLogs"
                            style="@style/Widget.Material3.Button.OutlinedButton"
                            android:layout_width="0dp"
                            android:layout_height="wrap_content"
                            android:layout_weight="1"
                            android:layout_marginEnd="8dp"
                            android:text="📄 View Crash Logs"
                            android:textSize="12sp"
                            android:textColor="@color/red_100"
                            android:strokeColor="@color/red_100"
                            android:visibility="gone" />

                        <com.google.android.material.button.MaterialButton
                            android:id="@+id/btnClearCrashLogs"
                            style="@style/Widget.Material3.Button.OutlinedButton"
                            android:layout_width="0dp"
                            android:layout_height="wrap_content"
                            android:layout_weight="1"
                            android:layout_marginStart="8dp"
                            android:text="🗑️ Clear Crash Logs"
                            android:textSize="12sp"
                            android:textColor="@color/red_100"
                            android:strokeColor="@color/red_100"
                            android:visibility="gone" />

                    </LinearLayout>

                    <!-- Debug Buttons (temporary) -->
                    <LinearLayout
                        android:layout_width="match_parent"
                        android:layout_height="wrap_content"
                        android:orientation="horizontal"
                        android:gravity="center"
                        android:layout_marginBottom="16dp">

                        <com.google.android.material.button.MaterialButton
                            android:id="@+id/btnDebugCrashLogs"
                            style="@style/Widget.Material3.Button.TonalButton"
                            android:layout_width="0dp"
                            android:layout_height="wrap_content"
                            android:layout_weight="1"
                            android:layout_marginEnd="8dp"
                            android:text="🔍 Debug Crash Logs"
                            android:textSize="12sp"
                            android:backgroundTint="@color/purple_300" />



                    </LinearLayout>

                    <!-- Log Display Area -->
                    <TextView
                        android:id="@+id/textLogDisplay"
                        android:layout_width="match_parent"
                        android:layout_height="300dp"
                        android:background="@color/black_100"
                        android:textColor="@color/white_100"
                        android:textSize="11sp"
                        android:fontFamily="monospace"
                        android:scrollbars="vertical"
                        android:text="Starting log display...\nLogs will appear here in real-time.\n"
                        android:gravity="top|start"
                        android:lineSpacingExtra="2dp"
                        android:breakStrategy="simple" />

                </LinearLayout>

            </com.google.android.material.card.MaterialCardView>

        </LinearLayout>

    </ScrollView>

</LinearLayout> <|MERGE_RESOLUTION|>--- conflicted
+++ resolved
@@ -105,30 +105,25 @@
                         android:textColor="@color/white_100"
                         android:layout_marginBottom="8dp" />
 
-<<<<<<< HEAD
                     <!-- Installation Source Debug Button -->
                     <com.google.android.material.button.MaterialButton
                         android:id="@+id/btnInstallationSourceDebug"
                         android:layout_width="match_parent"
                         android:layout_height="wrap_content"
                         android:text="🔍 Installation Source Debug"
-=======
+                        android:backgroundTint="@color/purple_200"
+                        android:textColor="@color/white_100"
+                        android:layout_marginBottom="8dp" />
+
                     <!-- Rule System Test Button -->
                     <com.google.android.material.button.MaterialButton
                         android:id="@+id/btnRuleSystemTest"
                         android:layout_width="match_parent"
                         android:layout_height="wrap_content"
                         android:text="🧪 Test Rule System"
->>>>>>> 450e9f43
-                        android:backgroundTint="@color/purple_200"
-                        android:textColor="@color/white_100"
-                        android:layout_marginBottom="8dp" />
-
-<<<<<<< HEAD
-
-
-=======
->>>>>>> 450e9f43
+                        android:backgroundTint="@color/purple_200"
+                        android:textColor="@color/white_100"
+                        android:layout_marginBottom="8dp" />
                 </LinearLayout>
 
             </com.google.android.material.card.MaterialCardView>
